--- conflicted
+++ resolved
@@ -80,13 +80,10 @@
   , mapAccumMaybe_
   , mapAccumMaybeM_
   , zipListWithEvent
-<<<<<<< HEAD
   , numberOccurrences
   , numberOccurrencesFrom
-=======
   , (<@>)
   , (<@)
->>>>>>> b5f897b4
   , headE
   , tailE
   , headTailE
@@ -923,7 +920,6 @@
         _ -> (Nothing, Nothing) --TODO: Unsubscribe the event?
   mapAccumMaybe_ f' l e
 
-<<<<<<< HEAD
 -- | Assign a number to each occurence of the given 'Event', starting from 0
 numberOccurrences :: (Reflex t, MonadHold t m, MonadFix m, Num b) => Event t a -> m (Event t (b, a))
 numberOccurrences = numberOccurrencesFrom 0
@@ -931,8 +927,6 @@
 -- | Assign a number to each occurence of the given 'Event'
 numberOccurrencesFrom :: (Reflex t, MonadHold t m, MonadFix m, Num b) => b -> Event t a -> m (Event t (b, a))
 numberOccurrencesFrom = mapAccum_ (\n a -> (n + 1, (n, a)))
-=======
-infixl 4 <@>
 
 -- | This is used to sample the value of a 'Behavior' using an 'Event'.
 --
@@ -970,8 +964,7 @@
 (<@>) b = push $ \x -> do
   f <- sample b
   return . Just . f $ x
-
-infixl 4 <@
+infixl 4 <@>
 
 -- | An version of '<@>' that does not use the value of the 'Event'.
 --
@@ -1001,7 +994,7 @@
 -- to act as a trigger. 
 (<@) :: (Reflex t) => Behavior t b -> Event t a -> Event t b
 (<@) = tag
->>>>>>> b5f897b4
+infixl 4 <@
 
 -- | A 'Monad' that supports adjustment over time.  After an action has been
 -- run, if the given events fire, it will adjust itself so that its net effect
