--- conflicted
+++ resolved
@@ -63,38 +63,6 @@
   , Demux
   , demux
   , demuxed
-<<<<<<< HEAD
-    -- Unsafe
-  , unsafeDynamic
-    -- * Deprecated functions
-  , apDyn
-  , attachDyn
-  , attachDynWith
-  , attachDynWithMaybe
-  , collectDyn
-  , combineDyn
-  , distributeDMapOverDyn
-  , distributeFHListOverDyn
-  , forDyn
-  , getDemuxed
-  , joinDyn
-  , mapDyn
-  , mconcatDyn
-  , nubDyn
-  , splitDyn
-  , tagDyn
-  , uniqDyn
-  , uniqDynBy
-    -- Things that probably aren't very useful, and are also deprecated
-  , HList (..)
-  , FHList (..)
-  , collectDynPure
-  , RebuildSortedHList (..)
-  , IsHList (..)
-  , AllAreFunctors (..)
-  , HListPtr (..)
-  , distributeFHListOverDynPure
-=======
     -- * Miscellaneous
     -- Things that probably aren't very useful:
   , HList (..)
@@ -107,7 +75,6 @@
   , distributeFHListOverDynPure
     -- * Unsafe
   , unsafeDynamic
->>>>>>> 6a38fdd4
   ) where
 
 import Data.Functor.Misc
@@ -123,13 +90,8 @@
 import Data.Functor.Compose (Compose (Compose), getCompose)
 import Data.GADT.Compare ((:~:) (..), GCompare (..), GEq (..), GOrdering (..))
 import Data.Map (Map)
-<<<<<<< HEAD
 import Data.Maybe (isJust)
-import Data.Monoid
-=======
-import Data.Maybe
 import Data.Monoid ((<>))
->>>>>>> 6a38fdd4
 import Data.These
 import Generics.SOP ((:.:) (Comp), Code, Generic, I (I), Proxy (Proxy), SListI, SOP (SOP), from, hcmap, hmap, to, unSOP)
 import Generics.SOP.Distribute (distributeI_NP)
@@ -350,28 +312,6 @@
           LeftTag :=> Compose a -> Left $ coerceDynamic a
           RightTag :=> Compose b -> Right $ coerceDynamic b
 
-<<<<<<< HEAD
-factorDyn :: forall t m k v. (Reflex t, MonadFix m, MonadHold t m, GEq k) => Dynamic t (DSum k v) -> m (Dynamic t (DSum k (Compose (Dynamic t) v)))
-factorDyn d = do
-  let inner :: forall m' a. (MonadFix m', MonadHold t m') => k a -> v a -> m' (Dynamic t (v a))
-      inner k v0 = holdDyn v0 . fmapMaybe id =<< takeWhileE isJust newVal
-        where newVal = ffor (updated d) $ \(newK :=> newV) -> case newK `geq` k of
-                Just Refl -> Just newV
-                Nothing -> Nothing
-      getInitial = do
-        k0 :=> (v0 :: v a) <- sample $ current d
-        i0 <- inner k0 v0
-        return $ k0 :=> Compose i0
-      update = flip push (updated d) $ \(newKey :=> newVal) -> do
-        (oldKey :=> _) <- sample $ current d
-        case newKey `geq` oldKey of
-          Just Refl -> return Nothing
-          Nothing -> do
-            newInner <- inner newKey newVal
-            return $ Just $ newKey :=> Compose newInner
-  o0 <- getInitial --TODO: Figure out how to get this to run inside something like the first argument to buildDynamic
-  holdDyn o0 update
-
 -- | Use factorDyn and generics-sop to turn a Dynamic of a type into a factored
 -- Dynamic of a type with Dynamic fields.  For example:
 --
@@ -380,7 +320,6 @@
 --
 -- > eitherDyn :: (Reflex t, MonadHold t m, MonadFix m) => Dynamic t (Either a b) -> m (Dynamic t (Either (Dynamic t a) (Dynamic t b)))
 -- > eitherDyn = factorDynGeneric
-
 factorDynGeneric :: forall t m a b. (Reflex t, MonadFix m, MonadHold t m
                                     , Generic a, Generic b
                                     , (Code b) ~ FunctorWrapTypeListOfLists (Dynamic t) (Code a))
@@ -395,7 +334,6 @@
       result = to . SOP <$> nsnpDyn''
   return result
 
-=======
 factorDyn :: forall t m k v. (Reflex t, MonadHold t m, GEq k)
           => Dynamic t (DSum k v) -> m (Dynamic t (DSum k (Compose (Dynamic t) v)))
 factorDyn d = buildDynamic (sample (current d) >>= holdKey) update  where
@@ -410,7 +348,6 @@
     inner' <- filterEventKey k (updated d)
     inner <- holdDyn v inner'
     return $ k :=> Compose inner
->>>>>>> 6a38fdd4
 --------------------------------------------------------------------------------
 -- Demux
 --------------------------------------------------------------------------------
@@ -591,12 +528,8 @@
 
 -- | Convert a datastructure whose constituent parts are all 'Dynamic's into a
 -- single 'Dynamic' whose value represents all the current values of the input's
-<<<<<<< HEAD
 -- consitutent 'Dynamic's.
 {-# DEPRECATED collectDynPure "Use 'Reflex.Dynamic.CollectDynGeneric.collectDynGeneric' instead." #-}
-=======
--- constituent 'Dynamic's.
->>>>>>> 6a38fdd4
 collectDynPure :: ( RebuildSortedHList (HListElems b)
                   , IsHList a, IsHList b
                   , AllAreFunctors (Dynamic t) (HListElems b)
