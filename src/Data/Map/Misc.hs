--- conflicted
+++ resolved
@@ -1,10 +1,6 @@
 {-# LANGUAGE LambdaCase #-}
-<<<<<<< HEAD
+-- | Additional functions for manipulating 'Map's.
 module Data.Map.Misc
-=======
--- |Additional functions for manipulating 'Map's.
-module Data.Map.Misc 
->>>>>>> e79511ed
   (
   -- * Working with Maps
     diffMapNoEq
@@ -15,10 +11,6 @@
   ) where
 
 import Data.Align
-<<<<<<< HEAD
-import Data.Either (isLeft)
-=======
->>>>>>> e79511ed
 import Data.Map (Map)
 import qualified Data.Map as Map
 import Data.Maybe
