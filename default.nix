{ mkDerivation, base, bifunctors, containers, deepseq
, dependent-map, dependent-sum, exception-transformers
<<<<<<< HEAD
, haskell-src-exts, haskell-src-meta, hlint, MemoTrie, mtl
, primitive, ref-tf, semigroupoids, semigroups, split, stdenv, stm
, syb, template-haskell, these, transformers, transformers-compat
=======
, haskell-src-exts, haskell-src-meta, hlint, lens, MemoTrie
, monad-control, mtl , primitive, ref-tf, semigroupoids
, semigroups, split, stdenv, stm , syb, template-haskell
, these, transformers, transformers-compat
>>>>>>> a63aba90
}:
mkDerivation {
  pname = "reflex";
  version = "0.4.0";
  src = ./.;
  libraryHaskellDepends = [
    base bifunctors containers dependent-map dependent-sum
<<<<<<< HEAD
    exception-transformers haskell-src-exts haskell-src-meta MemoTrie
    mtl primitive ref-tf semigroupoids semigroups stm syb
    template-haskell these transformers transformers-compat
=======
    exception-transformers haskell-src-exts haskell-src-meta lens
    MemoTrie monad-control mtl primitive ref-tf semigroupoids
    semigroups stm syb template-haskell these transformers 
    transformers-compat
>>>>>>> a63aba90
  ];
  testHaskellDepends = [
    base bifunctors containers deepseq dependent-map dependent-sum
    hlint mtl ref-tf split transformers
  ];
  homepage = "https://github.com/reflex-frp/reflex";
  description = "Higher-order Functional Reactive Programming";
  license = stdenv.lib.licenses.bsd3;
}<|MERGE_RESOLUTION|>--- conflicted
+++ resolved
@@ -1,32 +1,20 @@
 { mkDerivation, base, bifunctors, containers, deepseq
 , dependent-map, dependent-sum, exception-transformers
-<<<<<<< HEAD
-, haskell-src-exts, haskell-src-meta, hlint, MemoTrie, mtl
-, primitive, ref-tf, semigroupoids, semigroups, split, stdenv, stm
-, syb, template-haskell, these, transformers, transformers-compat
-=======
 , haskell-src-exts, haskell-src-meta, hlint, lens, MemoTrie
-, monad-control, mtl , primitive, ref-tf, semigroupoids
-, semigroups, split, stdenv, stm , syb, template-haskell
-, these, transformers, transformers-compat
->>>>>>> a63aba90
+, monad-control, mtl, primitive, ref-tf, semigroupoids, semigroups
+, split, stdenv, stm, syb, template-haskell, these, transformers
+, transformers-compat
 }:
 mkDerivation {
   pname = "reflex";
-  version = "0.4.0";
+  version = "0.5.0";
   src = ./.;
   libraryHaskellDepends = [
     base bifunctors containers dependent-map dependent-sum
-<<<<<<< HEAD
-    exception-transformers haskell-src-exts haskell-src-meta MemoTrie
-    mtl primitive ref-tf semigroupoids semigroups stm syb
-    template-haskell these transformers transformers-compat
-=======
     exception-transformers haskell-src-exts haskell-src-meta lens
     MemoTrie monad-control mtl primitive ref-tf semigroupoids
-    semigroups stm syb template-haskell these transformers 
+    semigroups stm syb template-haskell these transformers
     transformers-compat
->>>>>>> a63aba90
   ];
   testHaskellDepends = [
     base bifunctors containers deepseq dependent-map dependent-sum
