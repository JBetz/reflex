--- conflicted
+++ resolved
@@ -251,12 +251,11 @@
       f <- fanMap . fmap toMap <$> events1
       return $ toList <$> mergeList [ select f (Const2 'b'), select f (Const2 'b'), select f (Const2 'e'), select f (Const2 'e') ]
 
-<<<<<<< HEAD
   , testE "difference" $ do
       e1 <- events1
       e2 <- events2
       return $ e1 `difference ` e2
-=======
+
   , testE "lazy-hold" $ do
       let lazyHold :: forall t m. (Reflex t, MonadHold t m, MonadFix m) => m (Event t ())
           lazyHold = do
@@ -264,7 +263,6 @@
                 let e = never <$ switch b
             return $ void e
       lazyHold
->>>>>>> 1ff7dbf1
 
   ] where
 
