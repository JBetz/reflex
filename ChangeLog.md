--- conflicted
+++ resolved
@@ -1,17 +1,19 @@
 # Revision history for reflex
+
+## Unreleased
+
+* Generalize merging functions:
+  `merge` to `mergeG`, 
+  `mergeIncremental` to `mergeIncrementalG`, 
+  `distributeDMapOverDynPure` to `distributeDMapOverDynPureG`,
+  `mergeIncrementalWithMove` to `mergeIncrementalWithMoveG`.  
 
 ## 0.6.2.0
 
-<<<<<<< HEAD
-* Fix `holdDyn` so that it is lazy in its event argument
-* Generalize `merge` to `mergeG`, `mergeIncremental` to
-  `mergeIncrementalG`, and `mergeIncrementalWithMove`
-  to `mergeIncrementalWithMoveG`. These produce `DMap`s
-  whose values needn't be `Identity`.
-=======
+* Fix `holdDyn` so that it is lazy in its event argument  
+  These produce `DMap`s  whose values needn't be `Identity`.
 * Stop using the now-deprecated `*Tag` classes (e.g., `ShowTag`).
 * Fix `holdDyn` so that it is lazy in its event argument.
->>>>>>> bccbe428
 
 ## 0.6.1.0
 
